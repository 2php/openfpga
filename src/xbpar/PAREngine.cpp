/***********************************************************************************************************************
 * Copyright (C) 2016 Andrew Zonenberg and contributors                                                                *
 *                                                                                                                     *
 * This program is free software; you can redistribute it and/or modify it under the terms of the GNU Lesser General   *
 * Public License as published by the Free Software Foundation; either version 2.1 of the License, or (at your option) *
 * any later version.                                                                                                  *
 *                                                                                                                     *
 * This program is distributed in the hope that it will be useful, but WITHOUT ANY WARRANTY; without even the implied  *
 * warranty of MERCHANTABILITY or FITNESS FOR A PARTICULAR PURPOSE.  See the GNU Lesser General Public License for     *
 * more details.                                                                                                       *
 *                                                                                                                     *
 * You should have received a copy of the GNU Lesser General Public License along with this program; if not, you may   *
 * find one here:                                                                                                      *
 * https://www.gnu.org/licenses/old-licenses/lgpl-2.1.txt                                                              *
 * or you may search the http://www.gnu.org website for the version 2.1 license, or you may write to the Free Software *
 * Foundation, Inc., 51 Franklin Street, Fifth Floor, Boston, MA  02110-1301, USA                                      *
 **********************************************************************************************************************/
 
#include "xbpar.h"

using namespace std;

////////////////////////////////////////////////////////////////////////////////////////////////////////////////////////
// Construction / destruction

PAREngine::PAREngine(PARGraph* netlist, PARGraph* device)
	: m_netlist(netlist)
	, m_device(device)
{
	
}

PAREngine::~PAREngine()
{
}

////////////////////////////////////////////////////////////////////////////////////////////////////////////////////////
// The core P&R logic

/**
	@brief Place-and-route implementation
	
	@return true on success, fail if design could not be routed
 */
bool PAREngine::PlaceAndRoute(map<uint32_t, string> label_names, uint32_t seed)
{
	LogVerbose("\nXBPAR initializing...\n");
	m_temperature = 100;
	
	//TODO: glibc rand sucks, replace with something a bit more random
	//(this may not make a difference for a device this tiny though)
	srand(seed);
		
	//Detect obviously impossible-to-route designs
	if(!SanityCheck(label_names))
		return false;
		
	//Do an initial valid, but not necessarily routable, placement
	InitialPlacement(label_names);
		
	//Converge until we get a passing placement
	LogNotice("\nOptimizing placement...\n");
	uint32_t iteration = 0;
	vector<PARGraphEdge*> unroutes;
	uint32_t best_cost = 1000000;
	uint32_t time_since_best_cost = 0;
	bool made_change = true;
	uint32_t newcost = 0;
	while(m_temperature > 0)
	{
		//Figure out how good we are now.
		//Don't recompute the cost if we didn't accept the last iteration's changes
		if(made_change)
			newcost = ComputeAndPrintScore(unroutes, iteration);
		time_since_best_cost ++;
		iteration ++;
		
		//If cost is zero, stop now - we found a satisfactory placement!
		if(newcost == 0)
			break;
		
		//If the new placement is better than our previous record, make a note of that
		if(newcost < best_cost)
		{
			best_cost = newcost;
			time_since_best_cost = 0;
		}
		
		//If we failed to improve placement after ten iterations it's hopeless, give up
		//if(time_since_best_cost > 10)
		//	break;
		
		//Find the set of nodes in the netlist that we can optimize
		//If none were found, give up
		vector<PARGraphNode*> badnodes;
		FindSubOptimalPlacements(badnodes);
		if(badnodes.empty())
			break;
		
		//Try to optimize the placement more
		made_change = OptimizePlacement(badnodes, label_names);
			
		//Cool the system down
		//TODO: Decide on a good rate for this?
		m_temperature --;
	}
	
	//Check for any remaining unroutable nets
	unroutes.clear();
	if(0 != ComputeUnroutableCost(unroutes))
	{
		LogError("Some nets could not be completely routed!\n");
		PrintUnroutes(unroutes);
		return false;
	}
		
	return true;
}

/**
	@brief Update the scores for the current netlist and then print the result
 */
uint32_t PAREngine::ComputeAndPrintScore(vector<PARGraphEdge*>& unroutes, uint32_t iteration)
{
	uint32_t ucost = ComputeUnroutableCost(unroutes);
	uint32_t ccost = ComputeCongestionCost();
	uint32_t tcost = ComputeTimingCost();
	uint32_t cost = ComputeCost();
	
	unroutes.clear();
	LogNotice(
		"    Iteration %d: unroutability %d, congestion %d, timing %d (total cost %d)\n",
		iteration,
		ucost,
		ccost,
		tcost,
		cost
		);
		
	return cost;
}

void PAREngine::PrintUnroutes(vector<PARGraphEdge*>& /*unroutes*/)
{
}

/**
	@brief Quickly find obviously unroutable designs.
	
	As of now, we only check for the condition where the netlist has more nodes with a given label than the device.
 */
bool PAREngine::SanityCheck(map<uint32_t, string> label_names)
{
	LogVerbose("Initial design feasibility check...\n");
		
	uint32_t nmax_net = m_netlist->GetMaxLabel();
	uint32_t nmax_dev = m_device->GetMaxLabel();
	
	//Make sure we'll detect if the netlist is bigger than the device
	if(nmax_net > nmax_dev)
	{
		LogError("Netlist contains a node with label %d, largest in device is %d\n",
			nmax_net, nmax_dev);
		return false;
	}
		
	//Cache the node count for both
	m_netlist->IndexNodesByLabel();
	m_device->IndexNodesByLabel();
	
	//For each legal label, verify we have enough nodes to map to
	for(uint32_t label = 0; label <= nmax_net; label ++)
	{
		uint32_t nnet = m_netlist->GetNumNodesWithLabel(label);
		uint32_t ndev = m_device->GetNumNodesWithLabel(label);
		
		//TODO: error reporting by device type, not just node IDs
		if(nnet > ndev)
		{
			LogError("Design is too big for the device "
				 "(netlist has %d nodes of type %s, device only has %d)\n",
				nnet, label_names[label].c_str(), ndev);
			return false;
		}
	}
		
	//OK
	return true;
}

/**
	@brief Generate an initial placement that is legal, but may or may not be routable
 */
void PAREngine::InitialPlacement(map<uint32_t, string>& label_names)
{
	LogVerbose("Global placement of %d instances into %d sites...\n",
		m_netlist->GetNumNodes(),
		m_device->GetNumNodes());
	LogVerbose("    %d nets, %d routing channels available\n",
		m_netlist->GetNumEdges(),
		m_device->GetNumEdges());
	
	//Cache the indexes
	m_netlist->IndexNodesByLabel();
	m_device->IndexNodesByLabel();
	
	//Do the actual placement (technology specific)
	InitialPlacement_core();
	
	//Post-placement sanity check
	LogVerbose("    Running post-placement sanity checks...\n");
	for(uint32_t i=0; i<m_netlist->GetNumNodes(); i++)
	{
		PARGraphNode* node = m_netlist->GetNodeByIndex(i);
		PARGraphNode* mate = node->GetMate();
		
		if(!mate->MatchesLabel(node->GetLabel()))
		{
			std::string node_types = GetNodeTypes(mate, label_names);
			LogFatal(
				"Found a node during initial placement that was assigned to an illegal site.\n"
				"    The node is type \"%s\". It was placed in a site valid for types:\n%s",
				label_names[node->GetLabel()].c_str(),
				node_types.c_str()
				);
		}
	}
}

/**
	@brief Iteratively refine the placement until we can't get any better.
	
	Calculate a cost function for the current placement, then optimize
	
	@return True if we made changes to the netlist, false if nothing was done
 */
bool PAREngine::OptimizePlacement(
	vector<PARGraphNode*>& badnodes,
	map<uint32_t, string>& label_names)
{
	//Pick one of the nodes at random as our pivot node
	PARGraphNode* pivot = badnodes[rand() % badnodes.size()];
	
	//Find a new site for the pivot node (but remember the old site)
	//If nothing was found, bail out
	PARGraphNode* old_mate = pivot->GetMate();
	PARGraphNode* new_mate = GetNewPlacementForNode(pivot);
	if(new_mate == NULL)
		return false;
		
	//SANITY CHECK: Make sure the OLD placement was legal (if not, something is seriously wrong)
	if(!old_mate->MatchesLabel(pivot->GetLabel()))
	{
		std::string node_types = GetNodeTypes(old_mate, label_names);
		LogFatal(
		        "Found a node during optimization that was assigned to an illegal site.\n"
			"    Our pivot is a node of type \"%s\". It was placed in a site valid for types:\n%s",
			label_names[pivot->GetLabel()].c_str(),
			node_types.c_str()
			);
	}
	
	//If the new site is already occupied, make sure the node we displace can go in our current site.
	//If not, do nothing as the swap is impossible.
	//Fixes github issue #9.
	PARGraphNode* displaced_node = new_mate->GetMate();
	if(displaced_node != NULL)
	{
		if(!old_mate->MatchesLabel(displaced_node->GetLabel()))
			return false;
	}
	
	//Do the swap, and measure the old/new scores
	uint32_t original_cost = ComputeCost();
	MoveNode(pivot, new_mate, label_names);
	uint32_t new_cost = ComputeCost();
	
	//TODO: say what we swapped?
	
	//LogVerbose("    Original cost %u, new cost %u\n", original_cost, new_cost);

	//If new cost is less, or greater with probability temperature, accept it
	//TODO: make probability depend on dCost?
	if(new_cost < original_cost)
		return true;
	if( (rand() % 100) < (int)m_temperature )
		return true;
		
	//If we don't like the change, revert
	MoveNode(pivot, old_mate, label_names);
	return false;
}

/**
	@brief Moves a netlist node to a new placement.
	
	If there is already a node at the requested site, the two are swapped.
	
	@param node			Netlist node to be moved
	@param newpos		Device node with the new position
 */
void PAREngine::MoveNode(
	PARGraphNode* node,
	PARGraphNode* newpos,
	map<uint32_t, string>& label_names)
{
	//Verify the labels match
	if(!newpos->MatchesLabel(node->GetLabel()))
	{
		std::string node_types = GetNodeTypes(newpos, label_names);
		LogFatal(
			"Tried to assign node to illegal site (forward direction).\n"
			"    We attempted to move a node of type \"%s\". The target site is valid for types:\n%s",
			label_names[node->GetLabel()].c_str(),
			node_types.c_str()
			);
<<<<<<< HEAD
		PrintNodeTypes(newpos, label_names);
		
		exit(-1);
=======
>>>>>>> a6f57d28
	}
	
	//If the new position is already used by a netlist node, we have to fix that
	if(newpos->GetMate() != NULL)
	{
		PARGraphNode* other_net = newpos->GetMate();
		PARGraphNode* old_pos = node->GetMate();
		
		//Verify the labels match in the reverse direction of the swap
		if(!old_pos->MatchesLabel(other_net->GetLabel()))
		{
			std::string node_types = GetNodeTypes(old_pos, label_names);
			LogFatal(
				"Tried to assign node to illegal site (reverse direction).\n"
				"    We attempted to move a node of type \"%s\". "
				"The target site is valid for types:\n%s",
				label_names[other_net->GetLabel()].c_str(),
				node_types.c_str()
				);
<<<<<<< HEAD
			PrintNodeTypes(old_pos, label_names);

			exit(-1);
=======
>>>>>>> a6f57d28
		}
		
		other_net->MateWith(old_pos);
	}
	
	//Now that the new node has no mate, just hook them up
	node->MateWith(newpos);
}

/**
	@brief Serializes all of the types of a given node for debugging
 */
std::string PAREngine::GetNodeTypes(PARGraphNode* node, std::map<uint32_t, std::string>& label_names)
{
	std::string ret;
	ret += "    * " + label_names[node->GetLabel()] + "\n";
	for(uint32_t i=0; i<node->GetAlternateLabelCount(); i++)
		ret += "    * " + label_names[node->GetAlternateLabel(i)] + "\n";
	return ret;
}

/**
	@brief Compute the cost of a given placement.
 */
uint32_t PAREngine::ComputeCost()
{
	vector<PARGraphEdge*> unroutes;
	return
		ComputeUnroutableCost(unroutes)*10 +	//weight unroutability above everything else
		ComputeTimingCost() +
		ComputeCongestionCost();
}

/**
	@brief Compute the unroutability cost (measure of how many requested routes do not exist)
 */
uint32_t PAREngine::ComputeUnroutableCost(vector<PARGraphEdge*>& unroutes)
{
	uint32_t cost = 0;
	
	//Loop over each edge in the source netlist and try to find a matching edge in the destination.
	//No checks for multiple signals in one place for now.
	for(uint32_t i=0; i<m_netlist->GetNumNodes(); i++)
	{
		PARGraphNode* netsrc = m_netlist->GetNodeByIndex(i);
		for(uint32_t j=0; j<netsrc->GetEdgeCount(); j++)
		{
			PARGraphEdge* nedge = netsrc->GetEdgeByIndex(j);
			PARGraphNode* netdst = nedge->m_destnode;
			
			//For now, just bruteforce to find a matching edge (if there is one)
			bool found = false;
			PARGraphNode* devsrc = netsrc->GetMate();
			PARGraphNode* devdst = netdst->GetMate();
			for(uint32_t k=0; k<devsrc->GetEdgeCount(); k++)
			{
				PARGraphEdge* dedge = devsrc->GetEdgeByIndex(k);
				if(
					(dedge->m_destnode == devdst) &&
					(dedge->m_sourceport == nedge->m_sourceport) &&
					(dedge->m_destport == nedge->m_destport)
					)
				{
					
					found = true;
					break;
				}
			}
			
			//If nothing found, add to list
			if(!found)
			{
				unroutes.push_back(nedge);
				cost ++;
			}
		}
	}
	
	return cost;
}

/**
	@brief Compute the unroutability cost for a single node and a candidate placement for it
 */
uint32_t PAREngine::ComputeNodeUnroutableCost(PARGraphNode* pivot, PARGraphNode* candidate)
{
	uint32_t cost = 0;
	
	//Loop over each edge in the source netlist and try to find a matching edge in the destination.
	//No checks for multiple signals in one place for now.
	for(uint32_t i=0; i<m_netlist->GetNumNodes(); i++)
	{
		PARGraphNode* netsrc = m_netlist->GetNodeByIndex(i);
		for(uint32_t j=0; j<netsrc->GetEdgeCount(); j++)
		{
			PARGraphEdge* nedge = netsrc->GetEdgeByIndex(j);
			PARGraphNode* netdst = nedge->m_destnode;
			
			//If either the source or destination is not our pivot node, ignore it
			if( (netsrc != pivot) && (netdst != pivot) )
				continue;
			
			//Find the hypothetical source/dest pair
			PARGraphNode* devsrc = netsrc->GetMate();
			PARGraphNode* devdst = netdst->GetMate();
			if(netsrc == pivot)
				devsrc = candidate;
			else
				devdst = candidate;
			
			//For now, just bruteforce to find a matching edge (if there is one)
			bool found = false;
			for(uint32_t k=0; k<devsrc->GetEdgeCount(); k++)
			{
				PARGraphEdge* dedge = devsrc->GetEdgeByIndex(k);
				if(
					(dedge->m_destnode == devdst) &&
					(dedge->m_sourceport == nedge->m_sourceport) &&
					(dedge->m_destport == nedge->m_destport)
					)
				{
					
					found = true;
					break;
				}
			}
			
			//If nothing found, add to cost
			if(!found)
				cost ++;

		}
	}
	
	return cost;
}

/**
	@brief Computes the timing cost (measure of how much the current placement fails timing constraints).
	
	Default is zero (no timing analysis performed).
 */
uint32_t PAREngine::ComputeTimingCost()
{
	return 0;
}

/**
	@brief Computes the congestion cost (measure of how many routes are simultaneously occupied by multiple signals)
	
	Default is zero (no congestion analysis performed)
 */
uint32_t PAREngine::ComputeCongestionCost()
{
	return 0;	
}<|MERGE_RESOLUTION|>--- conflicted
+++ resolved
@@ -314,12 +314,6 @@
 			label_names[node->GetLabel()].c_str(),
 			node_types.c_str()
 			);
-<<<<<<< HEAD
-		PrintNodeTypes(newpos, label_names);
-		
-		exit(-1);
-=======
->>>>>>> a6f57d28
 	}
 	
 	//If the new position is already used by a netlist node, we have to fix that
@@ -339,12 +333,6 @@
 				label_names[other_net->GetLabel()].c_str(),
 				node_types.c_str()
 				);
-<<<<<<< HEAD
-			PrintNodeTypes(old_pos, label_names);
-
-			exit(-1);
-=======
->>>>>>> a6f57d28
 		}
 		
 		other_net->MateWith(old_pos);
